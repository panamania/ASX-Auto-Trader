"""
GPT-enhanced prediction engine for news analysis.
"""
import json
import logging
import re
from datetime import datetime
from asx_trader.utils import openai_rate_limiter
from asx_trader.curl_openai import openai_client

logger = logging.getLogger(__name__)

class GPTEnhancedPredictionEngine:
    """Analyzes news and generates trading signals using GPT"""
    def __init__(self):
        self.client = openai_client
<<<<<<< HEAD
        self.asx_symbols = self._load_top_asx_symbols()
        
    def _load_top_asx_symbols(self):
        """Load a list of common ASX symbols for reference"""
        # Top 100 ASX symbols - this helps identify stocks mentioned in news
        return [
            "BHP", "CBA", "CSL", "NAB", "WBC", "ANZ", "FMG", "WES", "TLS", "RIO",
            "MQG", "NCM", "WOW", "GMG", "TCL", "STO", "WDS", "COL", "S32", "ALL",
            "AMC", "QBE", "RMD", "ASX", "ORG", "SHL", "MIN", "JHX", "REA", "CPU",
            "IAG", "FBU", "SGP", "AMP", "TWE", "OSH", "VCX", "CWY", "LLC", "AZJ",
            "DXS", "BOQ", "CTX", "GPT", "ORI", "AGL", "MGR", "BXB", "CCL", "DOW",
            "SCG", "JHG", "APA", "CAR", "SUN", "SEK", "NHF", "IGO", "BSL", "NST",
            "QAN", "MPL", "EVN", "BEN", "ALX", "HVN", "BWP", "CIM", "ALQ", "IPL",
            "SBM", "XRO", "CHC", "GNC", "SGR", "GWA", "OZL", "ANN", "LYC", "CNU",
            "GUD", "TAH", "RHC", "CGF", "ORA", "HLS", "NEC", "SKC", "ILU", "ABP",
            "BKW", "ELD", "JBH", "ALD", "SDF", "DMP", "ARB", "CCP", "FLT", "ABC"
        ]
=======
>>>>>>> 25e3326e
        
    def analyze_news(self, news_items):
        """Analyze news items and return trading signals"""
        results = []
        
        for i, news in enumerate(news_items):
            try:
                logger.info(f"Analyzing news item {i+1}/{len(news_items)}: {news.get('headline', '')[:50]}...")
                
                # Enhance news with identified stock symbols
                enhanced_news = self._enhance_news_with_symbols(news)
                
                # Analyze the enhanced news
                analysis = self._analyze_single_news_item(enhanced_news)
                if analysis:
                    results.append(analysis)
                    
            except Exception as e:
                logger.error(f"Error analyzing news item: {e}")
                
        return results
    
    def _enhance_news_with_symbols(self, news):
        """
        Enhance news item by identifying potential ASX stock symbols 
        that might be mentioned in the content.
        """
        # Make a copy of the news item
        enhanced_news = dict(news)
        
        # Get content and headline
        content = news.get('content', '')
        headline = news.get('headline', '')
        
        # Existing symbols
        existing_symbols = set(news.get('symbols', []))
        
        # Find potential stock symbols in content and headline
        found_symbols = set()
        
        # Check each known ASX symbol
        for symbol in self.asx_symbols:
            # Check if symbol appears as a word in content or headline
            symbol_pattern = r'\b' + symbol + r'\b'
            if re.search(symbol_pattern, content) or re.search(symbol_pattern, headline):
                found_symbols.add(symbol)
                
        # Check for company name mentions that can be mapped to symbols
        company_to_symbol = {
            "Commonwealth Bank": "CBA",
            "BHP Group": "BHP",
            "CSL Limited": "CSL",
            "National Australia Bank": "NAB",
            "Westpac": "WBC",
            "ANZ Bank": "ANZ",
            "Fortescue Metals": "FMG",
            "Wesfarmers": "WES",
            "Telstra": "TLS",
            "Rio Tinto": "RIO",
            "Macquarie Group": "MQG",
            "Newcrest Mining": "NCM",
            "Woolworths": "WOW"
        }
        
        for company, symbol in company_to_symbol.items():
            if company in content or company in headline:
                found_symbols.add(symbol)
        
        # Combine existing and found symbols
        all_symbols = list(existing_symbols.union(found_symbols))
        
        # Update the news item with enhanced symbols
        enhanced_news['symbols'] = all_symbols
        
        return enhanced_news
    
    @openai_rate_limiter
    def _analyze_single_news_item(self, news):
        """Analyze a single news item with rate limiting applied"""
        try:
            # Get the symbols as a comma-separated string
            symbols_str = ', '.join(news.get('symbols', []))
            
            # Format the news for analysis
            prompt = f"""
            Please analyze this financial news and provide a trading signal (BUY, SELL, or HOLD):
            
            Headline: {news.get('headline', '')}
            Date: {news.get('published_date', '')}
            Content: {news.get('content', '')}
            Related Stocks: {symbols_str}
            
            First, identify any ASX-listed stocks that might be affected by this news.
            Then provide a trading signal (BUY, SELL, or HOLD) for the most relevant stock,
            with reasoning and confidence level (low, medium, high).
            
            Format response as JSON with fields: 
            - symbol (the most relevant stock code, or "MARKET" if it's general market news)
            - signal (BUY, SELL, or HOLD)
            - confidence (low, medium, or high)
            - reasoning (brief explanation)
            """
            
            response = self.client.chat_completion(
<<<<<<< HEAD
                model="o4-mini",
                messages=[{"role": "user", "content": prompt}],
                response_format={"type": "json_object"}
=======
                model="o4-mini",  # Using o4-mini as specified
                messages=[{"role": "user", "content": prompt}],
                response_format={"type": "json_object"},
                # Note: removing temperature parameter to use default (1)
>>>>>>> 25e3326e
            )
            
            # Get the content
            content = response.get("content", "")
            logger.debug(f"Raw response content: {content}")
            
            # Parse the response with error handling
            try:
                if content and content.strip():
                    analysis = json.loads(content)
                else:
                    logger.warning("Empty response content from API")
<<<<<<< HEAD
                    analysis = {
                        "symbol": news.get("symbols", ["MARKET"])[0] if news.get("symbols") else "MARKET",
                        "signal": "HOLD", 
                        "confidence": "low", 
                        "reasoning": "No analysis available due to empty API response"
                    }
=======
                    analysis = {"signal": "HOLD", "confidence": "low", "reasoning": "No analysis available due to empty API response"}
>>>>>>> 25e3326e
            except json.JSONDecodeError as e:
                logger.error(f"Failed to parse JSON response: {e}")
                logger.error(f"Raw content: {content}")
                # Create a default analysis
                analysis = {
<<<<<<< HEAD
                    "symbol": news.get("symbols", ["MARKET"])[0] if news.get("symbols") else "MARKET",
=======
>>>>>>> 25e3326e
                    "signal": "HOLD", 
                    "confidence": "low",
                    "reasoning": f"Error parsing response: {str(e)}. Raw content: {content[:100]}"
                }
            
            # Add to results
            result = {
                "news_id": news.get("id"),
                "headline": news.get("headline"),
                "symbols": [analysis.get("symbol")] if analysis.get("symbol") != "MARKET" else [],
                "signal": analysis.get("signal"),
                "confidence": analysis.get("confidence"),
                "reasoning": analysis.get("reasoning"),
                "analysis_time": datetime.now().isoformat()
            }
            
            return result
                
        except Exception as e:
            logger.error(f"Error in API call to analyze news: {e}")
            # Return a minimal valid result instead of None
            return {
                "news_id": news.get("id", "unknown"),
                "headline": news.get("headline", "unknown"),
<<<<<<< HEAD
                "symbols": news.get("symbols", [])[:1] if news.get("symbols") else [],
=======
                "symbols": news.get("symbols", []),
>>>>>>> 25e3326e
                "signal": "ERROR",
                "confidence": "none",
                "reasoning": f"API error: {str(e)}",
                "analysis_time": datetime.now().isoformat()
<<<<<<< HEAD
            }
=======
            }
>>>>>>> 25e3326e
<|MERGE_RESOLUTION|>--- conflicted
+++ resolved
@@ -14,7 +14,7 @@
     """Analyzes news and generates trading signals using GPT"""
     def __init__(self):
         self.client = openai_client
-<<<<<<< HEAD
+
         self.asx_symbols = self._load_top_asx_symbols()
         
     def _load_top_asx_symbols(self):
@@ -32,8 +32,6 @@
             "GUD", "TAH", "RHC", "CGF", "ORA", "HLS", "NEC", "SKC", "ILU", "ABP",
             "BKW", "ELD", "JBH", "ALD", "SDF", "DMP", "ARB", "CCP", "FLT", "ABC"
         ]
-=======
->>>>>>> 25e3326e
         
     def analyze_news(self, news_items):
         """Analyze news items and return trading signals"""
@@ -138,16 +136,13 @@
             """
             
             response = self.client.chat_completion(
-<<<<<<< HEAD
                 model="o4-mini",
                 messages=[{"role": "user", "content": prompt}],
                 response_format={"type": "json_object"}
-=======
                 model="o4-mini",  # Using o4-mini as specified
                 messages=[{"role": "user", "content": prompt}],
                 response_format={"type": "json_object"},
                 # Note: removing temperature parameter to use default (1)
->>>>>>> 25e3326e
             )
             
             # Get the content
@@ -160,25 +155,19 @@
                     analysis = json.loads(content)
                 else:
                     logger.warning("Empty response content from API")
-<<<<<<< HEAD
                     analysis = {
                         "symbol": news.get("symbols", ["MARKET"])[0] if news.get("symbols") else "MARKET",
                         "signal": "HOLD", 
                         "confidence": "low", 
                         "reasoning": "No analysis available due to empty API response"
                     }
-=======
                     analysis = {"signal": "HOLD", "confidence": "low", "reasoning": "No analysis available due to empty API response"}
->>>>>>> 25e3326e
             except json.JSONDecodeError as e:
                 logger.error(f"Failed to parse JSON response: {e}")
                 logger.error(f"Raw content: {content}")
                 # Create a default analysis
                 analysis = {
-<<<<<<< HEAD
                     "symbol": news.get("symbols", ["MARKET"])[0] if news.get("symbols") else "MARKET",
-=======
->>>>>>> 25e3326e
                     "signal": "HOLD", 
                     "confidence": "low",
                     "reasoning": f"Error parsing response: {str(e)}. Raw content: {content[:100]}"
@@ -203,17 +192,10 @@
             return {
                 "news_id": news.get("id", "unknown"),
                 "headline": news.get("headline", "unknown"),
-<<<<<<< HEAD
                 "symbols": news.get("symbols", [])[:1] if news.get("symbols") else [],
-=======
                 "symbols": news.get("symbols", []),
->>>>>>> 25e3326e
                 "signal": "ERROR",
                 "confidence": "none",
                 "reasoning": f"API error: {str(e)}",
                 "analysis_time": datetime.now().isoformat()
-<<<<<<< HEAD
-            }
-=======
-            }
->>>>>>> 25e3326e
+            }